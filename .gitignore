--- conflicted
+++ resolved
@@ -1,9 +1,7 @@
-<<<<<<< HEAD
 data/
-=======
+
 __pycache__/
 *.pyc
->>>>>>> 52f52f76
 
 # Entorno virtual
 venv/
